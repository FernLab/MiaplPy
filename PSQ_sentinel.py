#! /usr/bin/env python3
############################################################
# Copyright(c) 2017, Sara Mirzaee                          #
############################################################

import os
import sys
import time

import argparse
from numpy import linalg as LA
import numpy as np
import _pysqsar_utilities as pysq
import pandas as pd
from scipy.stats import anderson_ksamp
from skimage.measure import label
from dask import compute, delayed


#################################
def create_parser():
    """ Creates command line argument parser object. """

    parser = argparse.ArgumentParser(description='Crops the scene given bounding box in lat/lon')
    parser.add_argument('-v', '--version', action='version', version='%(prog)s 0.1')
    parser.add_argument('-p','--patch_dir', dest='patch_dir', type=str, required=True, help='patch file directory')
    parser.add_argument('-r', '--range_window', dest='range_win', type=str, default='21'
                        , help='SHP searching window size in range direction. -- Default : 21')
    parser.add_argument('-a', '--azimuth_window', dest='azimuth_win', type=str, default='15'
                        , help='SHP searching window size in azimuth direction. -- Default : 15')
    parser.add_argument('-m', '--plmethod', dest='phase_linking_method', type=str, default='sequential_EMI', help='Phase linking method')

    return parser


def command_line_parse(args):
    """ Parses command line agurments into inps variable. """

    parser = create_parser()
    inps = parser.parse_args(args)
    return inps

<<<<<<< HEAD
###################################
=======
################################################
def sequential_process(ccg_sample, stepp, method, squeez=True):
>>>>>>> f40a8fb9

def main(iargs=None):

<<<<<<< HEAD
    inps = command_line_parse(iargs)
    count_dim = np.load(inps.patch_dir+'/count.npy')
    inps.n_image = count_dim[0]
    inps.lin = count_dim[1]
    inps.sam = count_dim[2]

    inps.range_win = int(inps.range_win)
    inps.azimuth_win = int(inps.azimuth_win)

    ###################### Find SHPs ###############################

    rslc = np.memmap(inps.patch_dir + '/RSLC', dtype=np.complex64, mode='r', shape=(inps.n_image, inps.lin, inps.sam))

    if not os.path.isfile(inps.patch_dir + '/SHP.pkl'):

        if inps.n_image < 20:
            num_slc = inps.n_image
        else:
            num_slc = 20

        time0 = time.time()
        lin = np.ogrid[0:inps.lin]
        sam = np.ogrid[0:inps.sam]
        lin, sam = np.meshgrid(lin, sam)
        coords = list(map(lambda x, y: [int(x), int(y)],
                     lin.T.reshape(inps.lin*inps.sam, 1), sam.T.reshape(inps.lin*inps.sam, 1)))
        del lin, sam

        shp_df = pd.DataFrame({'ref_pixel': coords})
        shp_df.insert(1, 'pixeltype', 'default')
        shp_df.insert(2, 'rows', 'default')
        shp_df.insert(3, 'cols', 'default')

        for item in range(len(shp_df)):

            row_0 = shp_df.at[item,'ref_pixel'][0]
            col_0 = shp_df.at[item,'ref_pixel'][1]

            r = np.ogrid[row_0 - ((inps.azimuth_win - 1) / 2):row_0 + ((inps.azimuth_win - 1) / 2) + 1]
            refr = np.array([(inps.azimuth_win - 1) / 2])
            r = r[r >= 0]
            r = r[r < inps.lin]
            refr = refr - (inps.azimuth_win - len(r))
            c = np.ogrid[col_0 - ((inps.range_win - 1) / 2):col_0 + ((inps.range_win - 1) / 2) + 1]
            refc = np.array([(inps.range_win - 1) / 2])
            c = c[c >= 0]
            c = c[c < inps.sam]
            refc = refc - (inps.range_win - len(c))

            x, y = np.meshgrid(r.astype(int), c.astype(int), sparse=True)
            win = np.abs(rslc[0:num_slc, x, y])
            win = pysq.trwin(win)
            testvec = win.reshape(num_slc, len(r) * len(c))
            ksres = np.ones(len(r) * len(c))
            S1 = np.abs(rslc[0:num_slc, row_0, col_0])
            S1 = S1.reshape(num_slc, 1)
            for m in range(len(testvec[0])):
                S2 = testvec[:, m]
                S2 = S2.reshape(num_slc, 1)

                try:
                    test = anderson_ksamp([S1, S2])
                    if test.significance_level > 0.05:
                        ksres[m] = 1
                    else:
                        ksres[m] = 0
                except:
                    ksres[m] = 0

            ks_res = ksres.reshape(len(r), len(c))
            ks_label = label(ks_res, background=False, connectivity=2)
            reflabel = ks_label[refr.astype(int), refc.astype(int)]
            rr, cc = np.where(ks_label == reflabel)
            rr = rr + r[0]
            cc = cc + c[0]
            shp_df.at[item,'rows'] = rr
            shp_df.at[item,'cols'] = cc
            if len(rr) > 20:
                shp_df.at[item,'pixeltype'] = 'DS'
            else:
                shp_df.at[item,'pixeltype'] = 'Unknown'


        shp_df.to_pickle(inps.patch_dir + '/SHP.pkl')

        timep = time.time() - time0

        print('time spent to find SHPs {}: min'.format(timep / 60))

    else:

        shp_df = pd.read_pickle(inps.patch_dir + '/SHP.pkl')

        print('SHP Exists ...')

    ###################### Phase linking inversion ###############################
=======
    coh_mat = pysq.est_corr(ccg_sample)
    if method == 'PTA':
        ph_EMI = pysq.EMI_phase_estimation(coh_mat)
        xm = np.zeros([len(ph_EMI),len(ph_EMI)+1])+0j
        xm[:,0:1] = np.reshape(ph_EMI,[len(ph_EMI),1])
        xm[:,1::] = coh_mat[:,:]
        res = pysq.PTA_L_BFGS(xm)
        La = 0
    elif method == 'EMI':
        res,La = pysq.EMI_phase_estimation(coh_mat)
    else:
        res = pysq.EVD_phase_estimation(coh_mat)
        La = 0
        
    res = res.reshape(len(res),1)

    if squeez:
        squeezed = squeez_im(res[stepp::,0], ccg_sample[stepp::,0])
        return res,La, squeezed
    else:
        return res,La


def squeez_im(ph, ccg):
    vm = np.matrix(np.exp(1j * ph) / LA.norm(np.exp(1j * ph)))
    squeezed = np.matmul(np.conjugate(vm), ccg)
    return squeezed


###################################

def main(iargs=None):

    inps = command_line_parse(iargs)

    inps.project_name = os.path.basename(inps.custom_template_file).partition('.')[0]
    inps.project_dir = os.getenv('SCRATCHDIR') + '/' + inps.project_name
    inps.scratch_dir = os.getenv('SCRATCHDIR')
    
    inps.slave_dir = inps.project_dir + '/merged/SLC'
    inps.sq_dir = inps.project_dir + '/SqueeSAR'
    inps.list_slv = os.listdir(inps.slave_dir)
    inps.n_image = len(inps.list_slv)
    inps.work_dir = inps.sq_dir +'/'+ inps.patch_dir
    
    inps.patch_rows = np.load(inps.sq_dir + '/rowpatch.npy')
    inps.patch_cols = np.load(inps.sq_dir + '/colpatch.npy')
    patch_row, patch_col = inps.patch_dir.split('PATCH')[1].split('_')
    patch_row, patch_col = (int(patch_row), int(patch_col))

    inps.lin = inps.patch_rows[1][0][patch_row] - inps.patch_rows[0][0][patch_row]
    inps.sam = inps.patch_cols[1][0][patch_col] - inps.patch_cols[0][0][patch_col]
    
    inps.range_win = int(Template(inps.custom_template_file).get_options()['squeesar.wsizerange'])
    inps.azimuth_win = int(Template(inps.custom_template_file).get_options()['squeesar.wsizeazimuth'])


    ###################### Find SHPs ###############################
>>>>>>> f40a8fb9

    if 'sequential' in inps.phase_linking_method:

<<<<<<< HEAD
        time0 = time.time()

        #shp_df = shp_df_0.loc[shp_df['pixeltype']=='DS']

        num_seq = np.int(np.floor(inps.n_image / 10))

        if os.path.isfile(inps.patch_dir + '/num_processed.npy'):
            num_image_processed = np.load(inps.patch_dir + '/num_processed.npy')[0]
            if num_image_processed == inps.n_image:
                doprocess = False
            else:
                doprocess = True
        else:
            num_image_processed = 0
            doprocess = True

        if doprocess:

            if os.path.isfile(inps.patch_dir + '/RSLC_ref'):
                rslc_ref = np.memmap(inps.patch_dir + '/RSLC_ref', dtype='complex64', mode='r+',
                                     shape=(inps.n_image, inps.lin, inps.sam))

            else:
                rslc_ref = np.memmap(inps.patch_dir + '/RSLC_ref', dtype='complex64', mode='w+',
                                     shape=(inps.n_image, inps.lin, inps.sam))
                rslc_ref[num_image_processed::,:,:] = rslc[num_image_processed::,:,:]

            datumshift = np.zeros([num_seq, rslc.shape[1], rslc.shape[2]])

            if os.path.isfile(inps.patch_dir + '/datum_shift.npy'):
                datumshift_old = np.load(inps.patch_dir + '/datum_shift.npy')
                step_0 = datumshift.shape[0] - 1
            else:
                datumshift_old = np.zeros([num_seq,rslc.shape[1],rslc.shape[2]])
                step_0 = 0


            if os.path.isfile(inps.patch_dir + '/quality'):
                quality = np.memmap(inps.patch_dir + '/quality', dtype='float32', mode='r+',shape=(inps.lin, inps.sam))
            else:
                quality = np.memmap(inps.patch_dir + '/quality', dtype='float32', mode='w+',shape=(inps.lin, inps.sam))
                quality[:,:] = -1

            for item in range(len(shp_df)):

                ref_row, ref_col = (shp_df.at[item,'ref_pixel'][0], shp_df.at[item,'ref_pixel'][1])
                rr = shp_df.at[item,'rows'].astype(int)
                cc = shp_df.at[item,'cols'].astype(int)

                CCG = np.matrix(1.0 * np.arange(inps.n_image * len(rr)).reshape(inps.n_image, len(rr)))
                CCG = np.exp(1j * CCG)
                CCG[:, :] = np.matrix(rslc[:, rr, cc])
                phase_ref = np.zeros([inps.n_image,1])
                phase_ref[:,:] = np.angle(rslc_ref[:,ref_row,ref_col]).reshape(inps.n_image,1)

                if shp_df.at[item,'pixeltype']=='Unknown':
                    amp_ps = np.abs(rslc_ref[:,ref_row,ref_col]).reshape(inps.n_image,1)
                    DA = np.std(amp_ps)/np.mean(amp_ps)
                    if DA < 0.25:
                        Laq = 1
                else:

                    if not step_0 == 0:
                        squeezed_pixels = np.complex64(np.zeros([step_0, len(rr)]))
                        for seq in range(0, step_0):
                            squeezed_pixels[seq, :] = pysq.squeez_im(phase_ref[seq * 10:seq * 10 + 10, 0],
                                                                CCG[seq * 10:seq * 10 + 10, :])
                    Laq = quality[ref_row,ref_col]

                    if num_seq == 0 or num_seq == 1:
                        first_line = 0
                        last_line = inps.n_image
                        num_lines = last_line - first_line
                        ccg_sample = CCG[first_line:last_line, :]
                        res, La, squeezed_pixels = pysq.phase_linking_process(ccg_sample, 0, inps.phase_linking_method)
                        phase_ref[first_line:last_line, 0:1] = res[1::].reshape(num_lines, 1)
                        Laq = np.max([La[0], Laq])

                    else:

                        for stepp in range(step_0, num_seq):

                            first_line = stepp * 10
                            if stepp == num_seq - 1:
                                last_line = inps.n_image
                            else:
                                last_line = first_line + 10
                            num_lines = last_line - first_line

                            if stepp == 0:

                                ccg_sample = CCG[first_line:last_line, :]
                                res,La, squeezed_pixels = pysq.phase_linking_process(ccg_sample, 0, inps.phase_linking_method)
                                phase_ref[first_line:last_line, 0:1] = res[stepp::].reshape(num_lines, 1)

                            else:

                                ccg_sample = np.zeros([1 + num_lines, CCG.shape[1]]) + 1j
                                ccg_sample[0:1, :] = np.complex64(squeezed_pixels[-1, :])
                                ccg_sample[1::, :] = CCG[first_line:last_line, :]
                                res,La, squeezed_p = pysq.phase_linking_process(ccg_sample, 1, inps.phase_linking_method)
                                phase_ref[first_line:last_line, 0:1] = res[1::].reshape(num_lines, 1)
                                squeezed_pixels = np.complex64(np.vstack([squeezed_pixels, squeezed_p]))
                            Laq = np.max([La[0],Laq])
                        res_d,Lad = pysq.phase_linking_process(squeezed_pixels, 0, inps.phase_linking_method, squeez=False)

                        for stepp in range(step_0, len(res_d)):
                            first_line = stepp * 10
                            if stepp == num_seq - 1:
                                last_line = inps.n_image
                            else:
                                last_line = first_line + 10
                            num_lines = last_line - first_line

                            phase_ref[first_line:last_line, 0:1] = (
                                        phase_ref[first_line:last_line, 0:1] + np.matrix(res_d[int(stepp)]) - datumshift_old[
                                    int(stepp),ref_row,ref_col]).reshape(num_lines, 1)

                amp_ref = np.array(np.mean(np.abs(CCG), axis=1))
                ph_ref = np.array(phase_ref)



                rslc_ref[:,ref_row:ref_row+1,ref_col:ref_col+1] = np.complex64(np.multiply(amp_ref, np.exp(1j * ph_ref))).reshape(inps.n_image,1,1)


                quality[ref_row:ref_row+1, ref_col:ref_col+1] = Laq

                if num_seq > 1:
                    datumshift[:, ref_row:ref_row + 1, ref_col:ref_col + 1] = res_d.reshape(num_seq, 1, 1)


            np.save(inps.patch_dir + '/num_processed.npy', [inps.n_image,inps.lin,inps.sam])
            np.save(inps.patch_dir + '/datum_shift.npy', datumshift)

            del rslc_ref, rslc, quality

            timep = time.time() - time0
            print('time spent to do sequential phase linking {}: min'.format(timep/60))


    else:
        time0 = time.time()

        #shp_df = shp_df_0.loc[shp_df['pixeltype'] == 'DS']

        rslc_ref = np.memmap(inps.patch_dir + '/RSLC_ref', dtype='complex64', mode='w+',
                             shape=(inps.n_image, inps.lin, inps.sam))
        rslc_ref[:, :, :] = rslc[:, :, :]

        quality = np.memmap(inps.patch_dir + '/quality', dtype='float32', mode='w+', shape=(inps.lin, inps.sam))
        quality[:,:] = -1

        for item in range(len(shp_df)):
            ref_row, ref_col = (shp_df.at[item, 'ref_pixel'][0], shp_df.at[item, 'ref_pixel'][1])
            rr = shp_df.at[item, 'rows'].astype(int)
            cc = shp_df.at[item, 'cols'].astype(int)
            CCG = np.matrix(1.0 * np.arange(inps.n_image * len(rr)).reshape(inps.n_image, len(rr)))
            CCG = np.exp(1j * CCG)
            CCG[:, :] = np.matrix(rslc[:, rr, cc])
            phase_ref = np.zeros([inps.n_image, 1])
            phase_ref[:, :] = np.angle(rslc_ref[:, ref_row, ref_col]).reshape(inps.n_image, 1)

            if shp_df.at[item, 'pixeltype'] == 'Unknown':
                amp_ps = np.abs(rslc_ref[:, ref_row, ref_col]).reshape(inps.n_image, 1)
                DA = np.std(amp_ps) / np.mean(amp_ps)
                if DA < 0.25:
                    Laq = 1
            else:

                res, Laq = pysq.phase_linking_process(CCG, 0, inps.phase_linking_method, squeez=False)
                phase_ref[:, 0:1] = res.reshape(inps.n_image, 1)

            quality[ref_row:ref_row+1,ref_col:ref_col+1] = Laq


            amp_ref = np.array(np.mean(np.abs(CCG), axis=1))
            ph_ref = np.array(phase_ref)


            rslc_ref[:, ref_row:ref_row + 1, ref_col:ref_col + 1] = np.complex64(
                np.multiply(amp_ref, np.exp(1j * ph_ref))).reshape(inps.n_image, 1, 1)

        del rslc_ref, rslc, quality

        timep = time.time() - time0
        print('time spent to do phase linking {}: min'.format(timep / 60))

=======
    if not os.path.isfile(inps.work_dir + '/SHP.pkl'):

        if inps.n_image < 20:
            num_slc = inps.n_image
        else:
            num_slc = 20

        time0 = time.time()
        lin = np.ogrid[0:inps.lin]
        sam = np.ogrid[0:inps.sam]
        lin, sam = np.meshgrid(lin, sam)
        coords = list(map(lambda x, y: [int(x), int(y)],
                     lin.T.reshape(inps.lin*inps.sam, 1), sam.T.reshape(inps.lin*inps.sam, 1)))
        del lin, sam

        shp_df = pd.DataFrame({'ref_pixel': coords})
        shp_df.insert(1, 'pixeltype', 'default')
        shp_df.insert(2, 'rows', 'default')
        shp_df.insert(3, 'cols', 'default')

        for item in range(len(shp_df)):

            row_0 = shp_df.at[item,'ref_pixel'][0]
            col_0 = shp_df.at[item,'ref_pixel'][1]

            r = np.ogrid[row_0 - ((inps.azimuth_win - 1) / 2):row_0 + ((inps.azimuth_win - 1) / 2) + 1]
            refr = np.array([(inps.azimuth_win - 1) / 2])
            r = r[r >= 0]
            r = r[r < inps.lin]
            refr = refr - (inps.azimuth_win - len(r))
            c = np.ogrid[col_0 - ((inps.range_win - 1) / 2):col_0 + ((inps.range_win - 1) / 2) + 1]
            refc = np.array([(inps.range_win - 1) / 2])
            c = c[c >= 0]
            c = c[c < inps.sam]
            refc = refc - (inps.range_win - len(c))

            x, y = np.meshgrid(r.astype(int), c.astype(int), sparse=True)
            win = np.abs(rslc[0:num_slc, x, y])
            win = pysq.trwin(win)
            testvec = win.reshape(num_slc, len(r) * len(c))
            ksres = np.ones(len(r) * len(c))
            S1 = np.abs(rslc[0:num_slc, row_0, col_0])
            S1 = S1.reshape(num_slc, 1)
            for m in range(len(testvec[0])):
                S2 = testvec[:, m]
                S2 = S2.reshape(num_slc, 1)

                try:
                    test = anderson_ksamp([S1, S2])
                    if test.significance_level > 0.05:
                        ksres[m] = 1
                    else:
                        ksres[m] = 0
                except:
                    ksres[m] = 0

            ks_res = ksres.reshape(len(r), len(c))
            ks_label = label(ks_res, background=False, connectivity=2)
            reflabel = ks_label[refr.astype(int), refc.astype(int)]
            rr, cc = np.where(ks_label == reflabel)
            rr = rr + r[0]
            cc = cc + c[0]
            shp_df.at[item,'rows'] = rr
            shp_df.at[item,'cols'] = cc
            if len(rr) > 20:
                shp_df.at[item,'pixeltype'] = 'DS'
            else:
                shp_df.at[item,'pixeltype'] = 'Unknown'


        shp_df.to_pickle(inps.work_dir + '/SHP.pkl')

        timep = time.time() - time0

        print('time spent to find SHPs {}: min'.format(timep / 60))

    else:

        shp_df = pd.read_pickle(inps.work_dir + '/SHP.pkl')

        print('SHP Exists ...')

    ###################### Sequential Phase linking ###############################
    time0 = time.time()

    shp_df = shp_df.loc[shp_df['pixeltype']=='DS']

    num_seq = np.int(np.floor(inps.n_image / 10))
  
    if os.path.isfile(inps.work_dir + '/num_processed.npy'):
        num_image_processed = np.load(inps.work_dir + '/num_processed.npy')[0]
        if num_image_processed == inps.n_image:
            doprocess = False
        else:
            doprocess = True
    else:
        doprocess = True

    if doprocess:

        if os.path.isfile(inps.work_dir + '/RSLC_ref'):
            rslc_ref = np.memmap(inps.work_dir + '/RSLC_ref', dtype='complex64', mode='r+',
                                 shape=(inps.n_image, inps.lin, inps.sam))

        else:
            rslc_ref = np.memmap(inps.work_dir + '/RSLC_ref', dtype='complex64', mode='w+',
                                 shape=(inps.n_image, inps.lin, inps.sam))
            rslc_ref[num_image_processed::,:,:] = rslc[num_image_processed::,:,:]

        datumshift = np.zeros([num_seq, rslc.shape[1], rslc.shape[2]])

        if os.path.isfile(inps.work_dir + '/datum_shift.npy'):
            datumshift_old = np.load(inps.work_dir + '/datum_shift.npy')
            step_0 = datumshift.shape[0] - 1
        else:
            datumshift_old = np.zeros([num_seq,rslc.shape[1],rslc.shape[2]])
            step_0 = 0


        method = 'EMI'

        if os.path.isfile(inps.work_dir + '/quality'):
            quality = np.memmap(inps.work_dir + '/quality', dtype='float32', mode='r+',shape=(inps.lin, inps.sam))
        else:
            quality = np.memmap(inps.work_dir + '/quality', dtype='float32', mode='w+',shape=(inps.lin, inps.sam))

        for item in range(len(shp_df)):
            
            ref_row, ref_col = (shp_df.at[item,'ref_pixel'][0], shp_df.at[item,'ref_pixel'][1])
            rr = shp_df.at[item,'rows'].astype(int)
            cc = shp_df.at[item,'cols'].astype(int)

            CCG = np.matrix(1.0 * np.arange(inps.n_image * len(rr)).reshape(inps.n_image, len(rr)))
            CCG = np.exp(1j * CCG)
            CCG[:, :] = np.matrix(rslc[:, rr, cc])
            phase_ref = np.zeros([inps.n_image,1])
            phase_ref[:,:] = np.angle(rslc_ref[:,ref_row,ref_col]).reshape(inps.n_image,1)

            if not step_0 == 0:
                squeezed_pixels = np.complex64(np.zeros([step_0, len(rr)]))
                for seq in range(0, step_0):
                    squeezed_pixels[seq, :] = squeez_im(phase_ref[seq * 10:seq * 10 + 10, 0],
                                                        CCG[seq * 10:seq * 10 + 10, :])
            Laq = quality[ref_row,ref_col]
            for stepp in range(step_0, num_seq):
               
                first_line = stepp * 10
                if stepp == num_seq - 1:
                    last_line = inps.n_image
                else:
                    last_line = first_line + 10
                num_lines = last_line - first_line

                if stepp == 0:

                    ccg_sample = CCG[first_line:last_line, :]
                    res,La, squeezed_pixels = sequential_process(ccg_sample, 0, method)
                    phase_ref[first_line:last_line, 0:1] = res[stepp::].reshape(num_lines, 1)

                else:

                    ccg_sample = np.zeros([1 + num_lines, CCG.shape[1]]) + 1j
                    ccg_sample[0:1, :] = np.complex64(squeezed_pixels[-1, :])
                    ccg_sample[1::, :] = CCG[first_line:last_line, :]
                    res,La, squeezed_p = sequential_process(ccg_sample, 1, method)
                    phase_ref[first_line:last_line, 0:1] = res[1::].reshape(num_lines, 1)
                    squeezed_pixels = np.complex64(np.vstack([squeezed_pixels, squeezed_p]))
                Laq = np.max([La,Laq])
            res_d,Lad = sequential_process(squeezed_pixels, 0, method, squeez=False)

            for stepp in range(step_0, len(res_d)):
                first_line = stepp * 10
                if stepp == num_seq - 1:
                    last_line = inps.n_image
                else:
                    last_line = first_line + 10
                num_lines = last_line - first_line

                phase_ref[first_line:last_line, 0:1] = (
                            phase_ref[first_line:last_line, 0:1] + np.matrix(res_d[int(stepp)]) - datumshift_old[
                        int(stepp),ref_row,ref_col]).reshape(num_lines, 1)

            #phase_ref = np.matrix(phase_ref)
            #phase_init = np.triu(np.angle(np.matmul(CCG, CCG.getH()) / (len(rr))), 1)
            #phase_optimized = np.triu(
            #    np.angle(np.matmul(np.exp(-1j * phase_ref), (np.exp(-1j * phase_ref)).getH())), 1)
            #gam_pta = pysq.gam_pta_f(phase_init, phase_optimized)

            if  Laq < 1.03:
                amp_ref = np.array(np.mean(np.abs(CCG), axis=1))
                ph_ref = np.array(phase_ref)
            else:
                amp_ref = np.abs(rslc[:, ref_row, ref_col]).reshape(inps.n_image, 1)
                ph_ref = np.angle(rslc[:, ref_row, ref_col]).reshape(inps.n_image, 1) - np.angle(rslc[0, ref_row, ref_col])


            rslc_ref[:,ref_row:ref_row+1,ref_col:ref_col+1] = np.complex64(np.multiply(amp_ref, np.exp(1j * ph_ref))).reshape(inps.n_image,1,1)
            
            datumshift[:, ref_row:ref_row+1, ref_col:ref_col+1] = res_d.reshape(num_seq, 1, 1)
            quality[ref_row:ref_row+1, ref_col:ref_col+1] = Laq


        np.save(inps.work_dir + '/num_processed.npy', [inps.n_image,inps.lin,inps.sam])
        np.save(inps.work_dir + '/datum_shift.npy', datumshift)
        
        del rslc_ref, rslc, quality

        timep = time.time() - time0
        print('time spent to do sequential phase linking {}: min'.format(timep/60))
>>>>>>> f40a8fb9

if __name__ == '__main__':
    '''
    Phase linking process.
    '''
    main()

#################################################<|MERGE_RESOLUTION|>--- conflicted
+++ resolved
@@ -40,16 +40,9 @@
     inps = parser.parse_args(args)
     return inps
 
-<<<<<<< HEAD
-###################################
-=======
-################################################
-def sequential_process(ccg_sample, stepp, method, squeez=True):
->>>>>>> f40a8fb9
 
 def main(iargs=None):
 
-<<<<<<< HEAD
     inps = command_line_parse(iargs)
     count_dim = np.load(inps.patch_dir+'/count.npy')
     inps.n_image = count_dim[0]
@@ -146,70 +139,10 @@
         print('SHP Exists ...')
 
     ###################### Phase linking inversion ###############################
-=======
-    coh_mat = pysq.est_corr(ccg_sample)
-    if method == 'PTA':
-        ph_EMI = pysq.EMI_phase_estimation(coh_mat)
-        xm = np.zeros([len(ph_EMI),len(ph_EMI)+1])+0j
-        xm[:,0:1] = np.reshape(ph_EMI,[len(ph_EMI),1])
-        xm[:,1::] = coh_mat[:,:]
-        res = pysq.PTA_L_BFGS(xm)
-        La = 0
-    elif method == 'EMI':
-        res,La = pysq.EMI_phase_estimation(coh_mat)
-    else:
-        res = pysq.EVD_phase_estimation(coh_mat)
-        La = 0
-        
-    res = res.reshape(len(res),1)
-
-    if squeez:
-        squeezed = squeez_im(res[stepp::,0], ccg_sample[stepp::,0])
-        return res,La, squeezed
-    else:
-        return res,La
-
-
-def squeez_im(ph, ccg):
-    vm = np.matrix(np.exp(1j * ph) / LA.norm(np.exp(1j * ph)))
-    squeezed = np.matmul(np.conjugate(vm), ccg)
-    return squeezed
-
-
-###################################
-
-def main(iargs=None):
-
-    inps = command_line_parse(iargs)
-
-    inps.project_name = os.path.basename(inps.custom_template_file).partition('.')[0]
-    inps.project_dir = os.getenv('SCRATCHDIR') + '/' + inps.project_name
-    inps.scratch_dir = os.getenv('SCRATCHDIR')
-    
-    inps.slave_dir = inps.project_dir + '/merged/SLC'
-    inps.sq_dir = inps.project_dir + '/SqueeSAR'
-    inps.list_slv = os.listdir(inps.slave_dir)
-    inps.n_image = len(inps.list_slv)
-    inps.work_dir = inps.sq_dir +'/'+ inps.patch_dir
-    
-    inps.patch_rows = np.load(inps.sq_dir + '/rowpatch.npy')
-    inps.patch_cols = np.load(inps.sq_dir + '/colpatch.npy')
-    patch_row, patch_col = inps.patch_dir.split('PATCH')[1].split('_')
-    patch_row, patch_col = (int(patch_row), int(patch_col))
-
-    inps.lin = inps.patch_rows[1][0][patch_row] - inps.patch_rows[0][0][patch_row]
-    inps.sam = inps.patch_cols[1][0][patch_col] - inps.patch_cols[0][0][patch_col]
-    
-    inps.range_win = int(Template(inps.custom_template_file).get_options()['squeesar.wsizerange'])
-    inps.azimuth_win = int(Template(inps.custom_template_file).get_options()['squeesar.wsizeazimuth'])
-
-
-    ###################### Find SHPs ###############################
->>>>>>> f40a8fb9
+
 
     if 'sequential' in inps.phase_linking_method:
 
-<<<<<<< HEAD
         time0 = time.time()
 
         #shp_df = shp_df_0.loc[shp_df['pixeltype']=='DS']
@@ -398,218 +331,6 @@
         timep = time.time() - time0
         print('time spent to do phase linking {}: min'.format(timep / 60))
 
-=======
-    if not os.path.isfile(inps.work_dir + '/SHP.pkl'):
-
-        if inps.n_image < 20:
-            num_slc = inps.n_image
-        else:
-            num_slc = 20
-
-        time0 = time.time()
-        lin = np.ogrid[0:inps.lin]
-        sam = np.ogrid[0:inps.sam]
-        lin, sam = np.meshgrid(lin, sam)
-        coords = list(map(lambda x, y: [int(x), int(y)],
-                     lin.T.reshape(inps.lin*inps.sam, 1), sam.T.reshape(inps.lin*inps.sam, 1)))
-        del lin, sam
-
-        shp_df = pd.DataFrame({'ref_pixel': coords})
-        shp_df.insert(1, 'pixeltype', 'default')
-        shp_df.insert(2, 'rows', 'default')
-        shp_df.insert(3, 'cols', 'default')
-
-        for item in range(len(shp_df)):
-
-            row_0 = shp_df.at[item,'ref_pixel'][0]
-            col_0 = shp_df.at[item,'ref_pixel'][1]
-
-            r = np.ogrid[row_0 - ((inps.azimuth_win - 1) / 2):row_0 + ((inps.azimuth_win - 1) / 2) + 1]
-            refr = np.array([(inps.azimuth_win - 1) / 2])
-            r = r[r >= 0]
-            r = r[r < inps.lin]
-            refr = refr - (inps.azimuth_win - len(r))
-            c = np.ogrid[col_0 - ((inps.range_win - 1) / 2):col_0 + ((inps.range_win - 1) / 2) + 1]
-            refc = np.array([(inps.range_win - 1) / 2])
-            c = c[c >= 0]
-            c = c[c < inps.sam]
-            refc = refc - (inps.range_win - len(c))
-
-            x, y = np.meshgrid(r.astype(int), c.astype(int), sparse=True)
-            win = np.abs(rslc[0:num_slc, x, y])
-            win = pysq.trwin(win)
-            testvec = win.reshape(num_slc, len(r) * len(c))
-            ksres = np.ones(len(r) * len(c))
-            S1 = np.abs(rslc[0:num_slc, row_0, col_0])
-            S1 = S1.reshape(num_slc, 1)
-            for m in range(len(testvec[0])):
-                S2 = testvec[:, m]
-                S2 = S2.reshape(num_slc, 1)
-
-                try:
-                    test = anderson_ksamp([S1, S2])
-                    if test.significance_level > 0.05:
-                        ksres[m] = 1
-                    else:
-                        ksres[m] = 0
-                except:
-                    ksres[m] = 0
-
-            ks_res = ksres.reshape(len(r), len(c))
-            ks_label = label(ks_res, background=False, connectivity=2)
-            reflabel = ks_label[refr.astype(int), refc.astype(int)]
-            rr, cc = np.where(ks_label == reflabel)
-            rr = rr + r[0]
-            cc = cc + c[0]
-            shp_df.at[item,'rows'] = rr
-            shp_df.at[item,'cols'] = cc
-            if len(rr) > 20:
-                shp_df.at[item,'pixeltype'] = 'DS'
-            else:
-                shp_df.at[item,'pixeltype'] = 'Unknown'
-
-
-        shp_df.to_pickle(inps.work_dir + '/SHP.pkl')
-
-        timep = time.time() - time0
-
-        print('time spent to find SHPs {}: min'.format(timep / 60))
-
-    else:
-
-        shp_df = pd.read_pickle(inps.work_dir + '/SHP.pkl')
-
-        print('SHP Exists ...')
-
-    ###################### Sequential Phase linking ###############################
-    time0 = time.time()
-
-    shp_df = shp_df.loc[shp_df['pixeltype']=='DS']
-
-    num_seq = np.int(np.floor(inps.n_image / 10))
-  
-    if os.path.isfile(inps.work_dir + '/num_processed.npy'):
-        num_image_processed = np.load(inps.work_dir + '/num_processed.npy')[0]
-        if num_image_processed == inps.n_image:
-            doprocess = False
-        else:
-            doprocess = True
-    else:
-        doprocess = True
-
-    if doprocess:
-
-        if os.path.isfile(inps.work_dir + '/RSLC_ref'):
-            rslc_ref = np.memmap(inps.work_dir + '/RSLC_ref', dtype='complex64', mode='r+',
-                                 shape=(inps.n_image, inps.lin, inps.sam))
-
-        else:
-            rslc_ref = np.memmap(inps.work_dir + '/RSLC_ref', dtype='complex64', mode='w+',
-                                 shape=(inps.n_image, inps.lin, inps.sam))
-            rslc_ref[num_image_processed::,:,:] = rslc[num_image_processed::,:,:]
-
-        datumshift = np.zeros([num_seq, rslc.shape[1], rslc.shape[2]])
-
-        if os.path.isfile(inps.work_dir + '/datum_shift.npy'):
-            datumshift_old = np.load(inps.work_dir + '/datum_shift.npy')
-            step_0 = datumshift.shape[0] - 1
-        else:
-            datumshift_old = np.zeros([num_seq,rslc.shape[1],rslc.shape[2]])
-            step_0 = 0
-
-
-        method = 'EMI'
-
-        if os.path.isfile(inps.work_dir + '/quality'):
-            quality = np.memmap(inps.work_dir + '/quality', dtype='float32', mode='r+',shape=(inps.lin, inps.sam))
-        else:
-            quality = np.memmap(inps.work_dir + '/quality', dtype='float32', mode='w+',shape=(inps.lin, inps.sam))
-
-        for item in range(len(shp_df)):
-            
-            ref_row, ref_col = (shp_df.at[item,'ref_pixel'][0], shp_df.at[item,'ref_pixel'][1])
-            rr = shp_df.at[item,'rows'].astype(int)
-            cc = shp_df.at[item,'cols'].astype(int)
-
-            CCG = np.matrix(1.0 * np.arange(inps.n_image * len(rr)).reshape(inps.n_image, len(rr)))
-            CCG = np.exp(1j * CCG)
-            CCG[:, :] = np.matrix(rslc[:, rr, cc])
-            phase_ref = np.zeros([inps.n_image,1])
-            phase_ref[:,:] = np.angle(rslc_ref[:,ref_row,ref_col]).reshape(inps.n_image,1)
-
-            if not step_0 == 0:
-                squeezed_pixels = np.complex64(np.zeros([step_0, len(rr)]))
-                for seq in range(0, step_0):
-                    squeezed_pixels[seq, :] = squeez_im(phase_ref[seq * 10:seq * 10 + 10, 0],
-                                                        CCG[seq * 10:seq * 10 + 10, :])
-            Laq = quality[ref_row,ref_col]
-            for stepp in range(step_0, num_seq):
-               
-                first_line = stepp * 10
-                if stepp == num_seq - 1:
-                    last_line = inps.n_image
-                else:
-                    last_line = first_line + 10
-                num_lines = last_line - first_line
-
-                if stepp == 0:
-
-                    ccg_sample = CCG[first_line:last_line, :]
-                    res,La, squeezed_pixels = sequential_process(ccg_sample, 0, method)
-                    phase_ref[first_line:last_line, 0:1] = res[stepp::].reshape(num_lines, 1)
-
-                else:
-
-                    ccg_sample = np.zeros([1 + num_lines, CCG.shape[1]]) + 1j
-                    ccg_sample[0:1, :] = np.complex64(squeezed_pixels[-1, :])
-                    ccg_sample[1::, :] = CCG[first_line:last_line, :]
-                    res,La, squeezed_p = sequential_process(ccg_sample, 1, method)
-                    phase_ref[first_line:last_line, 0:1] = res[1::].reshape(num_lines, 1)
-                    squeezed_pixels = np.complex64(np.vstack([squeezed_pixels, squeezed_p]))
-                Laq = np.max([La,Laq])
-            res_d,Lad = sequential_process(squeezed_pixels, 0, method, squeez=False)
-
-            for stepp in range(step_0, len(res_d)):
-                first_line = stepp * 10
-                if stepp == num_seq - 1:
-                    last_line = inps.n_image
-                else:
-                    last_line = first_line + 10
-                num_lines = last_line - first_line
-
-                phase_ref[first_line:last_line, 0:1] = (
-                            phase_ref[first_line:last_line, 0:1] + np.matrix(res_d[int(stepp)]) - datumshift_old[
-                        int(stepp),ref_row,ref_col]).reshape(num_lines, 1)
-
-            #phase_ref = np.matrix(phase_ref)
-            #phase_init = np.triu(np.angle(np.matmul(CCG, CCG.getH()) / (len(rr))), 1)
-            #phase_optimized = np.triu(
-            #    np.angle(np.matmul(np.exp(-1j * phase_ref), (np.exp(-1j * phase_ref)).getH())), 1)
-            #gam_pta = pysq.gam_pta_f(phase_init, phase_optimized)
-
-            if  Laq < 1.03:
-                amp_ref = np.array(np.mean(np.abs(CCG), axis=1))
-                ph_ref = np.array(phase_ref)
-            else:
-                amp_ref = np.abs(rslc[:, ref_row, ref_col]).reshape(inps.n_image, 1)
-                ph_ref = np.angle(rslc[:, ref_row, ref_col]).reshape(inps.n_image, 1) - np.angle(rslc[0, ref_row, ref_col])
-
-
-            rslc_ref[:,ref_row:ref_row+1,ref_col:ref_col+1] = np.complex64(np.multiply(amp_ref, np.exp(1j * ph_ref))).reshape(inps.n_image,1,1)
-            
-            datumshift[:, ref_row:ref_row+1, ref_col:ref_col+1] = res_d.reshape(num_seq, 1, 1)
-            quality[ref_row:ref_row+1, ref_col:ref_col+1] = Laq
-
-
-        np.save(inps.work_dir + '/num_processed.npy', [inps.n_image,inps.lin,inps.sam])
-        np.save(inps.work_dir + '/datum_shift.npy', datumshift)
-        
-        del rslc_ref, rslc, quality
-
-        timep = time.time() - time0
-        print('time spent to do sequential phase linking {}: min'.format(timep/60))
->>>>>>> f40a8fb9
-
 if __name__ == '__main__':
     '''
     Phase linking process.
