#!/usr/bin/env python3
# Author: Sara Mirzaee

import numpy as np
import argparse
import os
import sys
import time
<<<<<<< HEAD
import pysqsar_utilities as pysq
=======
from datetime import datetime

import SQUEESAR.pysqsar_utilities as pysq
>>>>>>> 53753fc7
#from dask import delayed, compute
#######################

def create_parser():
    """ Creates command line argument parser object. """
    parser = argparse.ArgumentParser(description='Divides the whole scene into patches for parallel processing')
    parser.add_argument('-v', '--version', action='version', version='%(prog)s 0.1')
    parser.add_argument('-s', '--slc_dir', dest='slc_dir', type=str, required=True, help='Input SLC directory')
    parser.add_argument('-q', '--squeesar_dir', dest='output_dir', type=str, required=True, help='Patch directory')
    parser.add_argument('-p', '--patch_size', dest='patch_size', type=str, default='200', help='Patch size')
    parser.add_argument('-r', '--range_window', dest='range_win', type=str, default='21'
                        , help='SHP searching window size in range direction. -- Default : 21')
    parser.add_argument('-a', '--azimuth_window', dest='azimuth_win', type=str, default='15'
                        , help='SHP searching window size in azimuth direction. -- Default : 15')

    return parser


def command_line_parse(args):
    """ Parses command line agurments into inps variable. """

    parser = create_parser()
    inps = parser.parse_args(args)
    return inps


def create_patch(inps, name):
    patch_row, patch_col = name.split('_')
    patch_row, patch_col = (int(patch_row), int(patch_col))
    patch_name = inps.patch_dir + str(patch_row) + '_' + str(patch_col)

    line = inps.patch_rows[1][0][patch_row] - inps.patch_rows[0][0][patch_row]
    sample = inps.patch_cols[1][0][patch_col] - inps.patch_cols[0][0][patch_col]


    if not os.path.isfile(patch_name + '/count.npy'):
        if not os.path.isdir(patch_name):
            os.mkdir(patch_name)

        rslc = np.memmap(patch_name + '/RSLC', dtype=np.complex64, mode='w+', shape=(inps.n_image, line, sample))

        count = 0

        for dirs in inps.list_slv:
            data_name = inps.slave_dir + '/' + dirs + '/' + dirs + '.slc'
            slc = np.memmap(data_name, dtype=np.complex64, mode='r', shape=(inps.lin, inps.sam))

            rslc[count, :, :] = slc[inps.patch_rows[0][0][patch_row]:inps.patch_rows[1][0][patch_row],
                                inps.patch_cols[0][0][patch_col]:inps.patch_cols[1][0][patch_col]]
            count += 1
            del slc

        del rslc

        np.save(patch_name + '/count.npy', [inps.n_image,line,sample])
    else:
        print('Next patch...')
    return "PATCH" + str(patch_row) + '_' + str(patch_col) + " is created"


########################################################
def main(iargs=None):
    """
        Divides the whole scene into patches for parallel processing
    """

    inps = command_line_parse(iargs)
    inps.slave_dir = inps.slc_dir
    inps.sq_dir = inps.output_dir
    inps.patch_dir = inps.sq_dir + '/PATCH'
    inps.list_slv = os.listdir(inps.slave_dir)
    inps.list_slv = [datetime.strptime(x, '%Y%m%d') for x in inps.list_slv]
    inps.list_slv = np.sort(inps.list_slv)
    inps.list_slv = [x.strftime('%Y%m%d') for x in inps.list_slv]

    inps.range_win = int(inps.range_win)
    inps.azimuth_win = int(inps.azimuth_win)

    if not os.path.isdir(inps.sq_dir):
        os.mkdir(inps.sq_dir)

    slc = pysq.read_image(inps.slave_dir + '/' + inps.list_slv[0] + '/' + inps.list_slv[0] + '.slc')  #
    inps.n_image = len(inps.list_slv)
    inps.lin = slc.shape[0]
    inps.sam = slc.shape[1]
    del slc

    inps.patch_rows, inps.patch_cols, inps.patch_list = \
        pysq.patch_slice(inps.lin, inps.sam, inps.azimuth_win, inps.range_win, np.int(inps.patch_size))

    np.save(inps.sq_dir + '/rowpatch.npy', inps.patch_rows)
    np.save(inps.sq_dir + '/colpatch.npy', inps.patch_cols)

    time0 = time.time()
    if os.path.isfile(inps.sq_dir + '/flag.npy'):
        print('patchlist exist')
    else:
        for patch in inps.patch_list:
            create_patch(inps, patch)

        # values = [delayed(create_patch)(inps, x) for x in inps.patch_list]
        # compute(*values, scheduler='processes')

    np.save(inps.sq_dir + '/flag.npy', 'patchlist_created')
    timep = time.time() - time0


    print("Done Creating PATCH. time:{} min".format(timep/60))


if __name__ == '__main__':
    '''
    Divides the whole scene into patches for parallel processing.

    '''
    main()<|MERGE_RESOLUTION|>--- conflicted
+++ resolved
@@ -6,13 +6,9 @@
 import os
 import sys
 import time
-<<<<<<< HEAD
-import pysqsar_utilities as pysq
-=======
 from datetime import datetime
+import SQUEESAR.pysqsar_utilities as pysq
 
-import SQUEESAR.pysqsar_utilities as pysq
->>>>>>> 53753fc7
 #from dask import delayed, compute
 #######################
 
