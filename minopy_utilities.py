--- conflicted
+++ resolved
@@ -232,14 +232,8 @@
     abs_coh = regularize_matrix(np.abs(coh0))
     if np.size(abs_coh) == np.size(coh0):
         inverse_gam = np.matrix(np.multiply(LA.pinv(abs_coh), coh0))
-<<<<<<< HEAD
-        # cons = ({'type':'eq', 'fun':lambda x: x[0]})
-        res = minimize(optphase, x0, args=inverse_gam, method='L-BFGS-B',
-                       tol=None, options={'gtol': 1e-6, 'disp': False}) #, constraints=cons)
-=======
         res = minimize(optphase, x0, args=inverse_gam, method='L-BFGS-B',
                        tol=None, options={'gtol': 1e-6, 'disp': False})
->>>>>>> 4a8134b6
         out = res.x.reshape(n, 1)
         vec = np.multiply(np.abs(x0), np.exp(1j * out)).reshape(n, 1)
 
