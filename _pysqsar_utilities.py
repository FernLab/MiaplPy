--- conflicted
+++ resolved
@@ -28,7 +28,6 @@
 def convert_geo2image_coord(geo_master_dir, lat_south, lat_north, lon_west, lon_east, status='multilook'):
     """ Finds the corresponding line and sample based on geographical coordinates. """
 
-<<<<<<< HEAD
     ds = gdal.Open(geo_master_dir + '/lat.rdr.full.vrt', gdal.GA_ReadOnly)
     lat = ds.GetRasterBand(1).ReadAsArray()
     del ds
@@ -58,64 +57,7 @@
     last_row = np.max(idx_lat)
     first_col = np.min(idx_lon)
     last_col = np.max(idx_lon)
-=======
-    if status == 'multilook':
-        ds = gdal.Open(geo_master_dir + '/lat.rdr.vrt', gdal.GA_ReadOnly)
-        lat = ds.GetRasterBand(1).ReadAsArray()
-        del ds
-        ds = gdal.Open(geo_master_dir + "/lon.rdr.vrt", gdal.GA_ReadOnly)
-        lon = ds.GetRasterBand(1).ReadAsArray()
-        del ds
-    else:
-        ds = gdal.Open(geo_master_dir + '/lat.rdr.full.vrt', gdal.GA_ReadOnly)
-        lat = ds.GetRasterBand(1).ReadAsArray()
-        del ds
-        ds = gdal.Open(geo_master_dir + "/lon.rdr.full.vrt", gdal.GA_ReadOnly)
-        lon = ds.GetRasterBand(1).ReadAsArray()
-        del ds
-
-    length = lat.shape[0]
-    width = lat.shape[1]
-
-    x_factor = 10*np.abs((lon[0,-1]-lon[0,0])/width)
-    y_factor = 10*np.abs((lat[0,0]-lat[-1,0])/length)
-    
-    ymin1 = lat_south - y_factor;  ymax1 = lat_south + y_factor
-    ymin2 = lat_north - y_factor;  ymax2 = lat_north + y_factor
-    xmin1 = lon_west - x_factor;  xmax1 = lon_west + x_factor
-    xmin2 = lon_east - x_factor;  xmax2 = lon_east + x_factor
-    mask_y_min = np.multiply(lat >= ymin1, lat <= ymax1)
-    mask_y_max = np.multiply(lat >= ymin2, lat <= ymax2)
-    mask_x_min = np.multiply(lon >= xmin1, lon <= xmax1)
-    mask_x_max = np.multiply(lon >= xmin2, lon <= xmax2)
-    
-    mask_yx_east_south = np.multiply(mask_y_min, mask_x_min)
-    mask_yx_west_south = np.multiply(mask_y_min, mask_x_max)
-    mask_yx_east_north = np.multiply(mask_y_max, mask_x_min)
-    mask_yx_west_north = np.multiply(mask_y_max, mask_x_max)
-    row_1, col_1 = np.nanmean(np.where(mask_yx_east_south), axis=1)
-    row_2, col_2 = np.nanmean(np.where(mask_yx_west_south), axis=1)
-    row_3, col_3 = np.nanmean(np.where(mask_yx_east_north), axis=1)
-    row_4, col_4 = np.nanmean(np.where(mask_yx_west_north), axis=1)
-    last_row = np.rint(np.nanmax([row_1,row_2,row_3,row_4])).astype(int)
-    first_row = np.rint(np.nanmin([row_1,row_2,row_3,row_4])).astype(int)
-    last_col = np.rint(np.nanmax([col_1,col_2,col_3,col_4])).astype(int)
-    first_col = np.rint(np.nanmin([col_1,col_2,col_3,col_4])).astype(int)
-    
-    #center_sample = int(width / 2)
-    #center_line = int(length / 2)
-    
-    #lat_center_sample = lat[:, center_sample]
-    #lon_center_line = lon[center_line, :]
-    #lat_min = lat_center_sample - lat_south
-    #lat_max = lat_center_sample - lat_north
-    #lon_min = lon_center_line - lon_west
-    #lon_max = lon_center_line - lon_east
-    #first_row = [index for index in range(len(lat_min)) if np.abs(lat_min[index]) == np.min(np.abs(lat_min))]
-    #last_row = [index for index in range(len(lat_max)) if np.abs(lat_max[index]) == np.min(np.abs(lat_max))]
-    #first_col = [index for index in range(len(lon_min)) if np.abs(lon_min[index]) == np.min(np.abs(lon_min))]
-    #last_col = [index for index in range(len(lon_max)) if np.abs(lon_max[index]) == np.min(np.abs(lon_max))]
->>>>>>> f40a8fb9
+
     image_coord = [first_row, last_row, first_col, last_col]
 
     
@@ -264,7 +206,6 @@
         out = np.zeros([n,1])
         out[1::,0] = res.x
         out = np.unwrap(out,np.pi,axis=0)
-<<<<<<< HEAD
 
         phase_ref = np.matrix(out)
         phase_init = np.triu(np.angle(coh), 1)
@@ -272,9 +213,7 @@
         gam_pta = pysq.gam_pta_f(phase_init, phase_optimized)
 
         return out, gam_pta
-=======
-        return out
->>>>>>> f40a8fb9
+
     else:
         print('warning: coherence matrix not positive semidifinite, It is switched from PTA to EVD')
         return EVD_phase_estimation(coh)
@@ -312,13 +251,8 @@
         x0 = np.unwrap(x0,np.pi,axis=0)
         return x0,w[f]
     else:
-<<<<<<< HEAD
         print('warning: coherence matrix not positive semidifinite, It is switched from EMI to EVD')
         return EVD_phase_estimation(coh0)
-=======
-        print('warning: coherence matric not positive semidifinite, It is switched from EMI to EVD')
-        return EVD_phase_estimation(coh0), 0
->>>>>>> f40a8fb9
 
 ###############################################################################
 
@@ -460,21 +394,13 @@
     """ Estimate Correlation matrix from an ensemble."""
 
     CCGS = np.matrix(CCGsam)
-<<<<<<< HEAD
+
     corr_mat = np.matmul(CCGS, CCGS.getH()) / CCGS.shape[1]
 
     coh = np.multiply(cov2corr(np.abs(corr_mat)), np.exp(1j * np.angle(corr_mat)))
 
     return coh
 
-=======
-    corr_mat = np.matmul(CCGS,CCGS.getH())/CCGS.shape[1]
-    
-    coh = np.multiply(cov2corr(np.abs(corr_mat)),np.exp(1j*np.angle(corr_mat)))
-    
-    return coh
-    
->>>>>>> f40a8fb9
 ###############################################################################
 
 
@@ -494,15 +420,9 @@
 
 def EST_rms(x):
     """ Estimate Root mean square error."""
-<<<<<<< HEAD
 
     out = np.sqrt(np.sum(x ** 2, axis=1) / (np.shape(x)[1] - 1))
 
-=======
-    
-    out = np.sqrt(np.sum(x**2,axis=1)/(np.shape(x)[1]-1))
-    
->>>>>>> f40a8fb9
     return out
 
 ###############################################################################
@@ -526,35 +446,13 @@
 
     res = res.reshape(len(res), 1)
 
-<<<<<<< HEAD
+
     if squeez:
         squeezed = squeez_im(res[stepp::, 0], ccg_sample[stepp::, 0])
         return res, La, squeezed
     else:
         return res, La
 
-=======
-def patch_slice(lin,sam,waz,wra):
-    """ Devides an image into patches of size 300 by 300 by considering the overlay of the size of multilook window."""
-    
-    pr1 = np.ogrid[0:lin-50:200]
-    pr2 = pr1+200
-    pr2[-1] = lin
-    pr1[1::] = pr1[1::] - 2*waz
-
-    pc1 = np.ogrid[0:sam-50:200]
-    pc2 = pc1+200
-    pc2[-1] = sam
-    pc1[1::] = pc1[1::] - 2*wra
-    pr = [[pr1], [pr2]]
-    pc = [[pc1], [pc2]]
-    patchlist = []
-    for n1 in range(len(pr1)):
-        for n2 in range(len(pc1)):
-            patchlist.append(str(n1) + '_' + str(n2))
-            
-    return pr,pc,patchlist
->>>>>>> f40a8fb9
 
 def squeez_im(ph, ccg):
     """Squeeze a stack of images in to one (PCA)"""
@@ -566,7 +464,6 @@
 
 ###############################################################################
 
-<<<<<<< HEAD
 def CRLB_cov(gama, L):
     """ Estimates the Cramer Rao Lowe Bound based on coherence=gam and ensemble size = L """
 
@@ -579,5 +476,3 @@
 
 
 ###############################################################################
-=======
->>>>>>> f40a8fb9
