#!/usr/bin/env python3
# Author Sara Mirzaee

import os
import sys
import subprocess
import argparse
from datetime import datetime
import shutil
import time
import glob
<<<<<<< HEAD
from _process_utilities import get_project_name, get_work_directory
=======
import _pysqsar_utilities as putils
>>>>>>> eea91d6d
import generate_templates as gt

import logging

#################### LOGGERS AND LOGGING SETUP ####################

logger = logging.getLogger()
logger.setLevel(logging.DEBUG)

std_formatter = logging.Formatter("%(message)s")

general = logging.FileHandler(os.getenv('OPERATIONS')+'/LOGS/run_sequential.log', 'a+', encoding=None)
general.setLevel(logging.INFO)
general.setFormatter(std_formatter)
logger.addHandler(general)

console = logging.StreamHandler()
console.setLevel(logging.DEBUG)
console.setFormatter(std_formatter)
logger.addHandler(console)

info_handler = None
error_handler = None
###################################################################
def create_parser():
    """ Creates command line argument parser object. """

    parser = argparse.ArgumentParser(formatter_class=argparse.RawTextHelpFormatter, epilog=EXAMPLE)
    parser.add_argument('-v', '--version', action='version', version='%(prog)s 0.1')
    parser.add_argument('custom_template_file', nargs='?',
        help='custom template with option settings.\n')
    
    return parser


def command_line_parse(args):
    """ Parses command line agurments into inps variable. """

    global inps

    parser = create_parser()
    inps = parser.parse_args(args)


def create_ssara_options(custom_template_file):
	
	with open(custom_template_file, 'r') as template_file:
		options = ''
		for line in template_file:
			if 'ssaraopt' in line:
				options = line.strip('\n').rstrip().split("= ")[1]
				break;
					
	# Compute SSARA options to use
	options = options.split(' ')

	ssara_options = ['ssara_federated_query.py'] + options + ['--print']	
		
	return ssara_options


def set_dates(ssara_output):
	global stored_date, most_recent
	
	most_recent_data = ssara_output.split("\n")[-2]
	most_recent = datetime.strptime(most_recent_data.split(",")[3], date_format)

	# Write Most Recent Date to File
	with open(inps.work_dir+'/stored_date.date', 'rb') as stored_date_file:
	
		try:
			date_line = subprocess.check_output(['grep', dataset, inps.work_dir+'/stored_date.date']).decode('utf-8')
			stored_date = datetime.strptime(date_line.split(": ")[1].strip('\n'), date_format)
		except subprocess.CalledProcessError as e:
			
			stored_date = datetime.strptime("1970-01-01T12:00:00.000000", date_format)
			
			with open(inps.work_dir+'/stored_date.date', 'a+') as date_file:
				data = str(dataset + ": "+str(datetime.strftime(most_recent, date_format))+"\n")
				date_file.write(data)


###############################################################
stored_date = None			  					            		# previously stored date
most_recent = None								              		# date parsed from SSARA
inps = None;				       						            	# command line arguments
date_format = "%Y-%m-%dT%H:%M:%S.%f"								# date format for reading and writing dates


if __name__ == "__main__":
    from datetime import datetime
    logger.info("RUN_Sequential for %s:\n", datetime.fromtimestamp(time.time()).strftime(date_format))
    command_line_parse(sys.argv[1:])
    inps.project_name = putils.get_project_name(custom_template_file=inps.custom_template_file)
    inps.work_dir = putils.get_work_directory(None, inps.project_name)
    
    # Generate SSARA Options to Use
    ssara_options = create_ssara_options(inps.custom_template_file)
    
    # Run SSARA and check output	
    ssara_output = subprocess.check_output(ssara_options).decode('utf-8');
    print('ssara_output:',ssara_output)
    # Sets date variables for stored and most recent dates
    #set_dates(ssara_output)


<|MERGE_RESOLUTION|>--- conflicted
+++ resolved
@@ -9,11 +9,7 @@
 import shutil
 import time
 import glob
-<<<<<<< HEAD
-from _process_utilities import get_project_name, get_work_directory
-=======
 import _pysqsar_utilities as putils
->>>>>>> eea91d6d
 import generate_templates as gt
 
 import logging
