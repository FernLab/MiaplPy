#! /usr/bin/env python3
############################################################
# Copyright(c) 2017, Sara Mirzaee                          #
############################################################

import os
import sys
<<<<<<< HEAD
from insar.objects.messageRsmas import Message as msg
=======
>>>>>>> 53753fc7
import argparse

#################################
EXAMPLE = """example:
  find_shp.py LombokSenAT156VV.template -p PATCH5_11
"""


def create_parser():
    """ Creates command line argument parser object. """

    parser = argparse.ArgumentParser(formatter_class=argparse.RawTextHelpFormatter, epilog=EXAMPLE)
    parser.add_argument('-v', '--version', action='version', version='%(prog)s 0.1')
    parser.add_argument('-f', dest='runfile', type=str, required=True, help='file containing run commands')
    parser.add_argument('-n', dest='coreNum', type=int, default=1, help='number of Cores')
    parser.add_argument('-q', dest='queue', type=str, default='general', help='job queue')
    parser.add_argument('-p', dest='projectID', type=str, default='insarlab', help='project name')
    parser.add_argument('-w', dest='walltime', type=str, default='1:00', help='wall time')
    parser.add_argument('-r', dest='memory', type=int, default=3600, help='memory use')
    

    return parser


def command_line_parse(args):
    """ Parses command line agurments into inps variable. """

    parser = create_parser()
    inps = parser.parse_args(args)
    return inps

###################################
def main(iargs=None):
  
    inps = command_line_parse(iargs)
    inps.work_dir = os.path.dirname(os.path.realpath(inps.runfile))
    jname = os.path.basename(inps.runfile)
    os.chdir(inps.work_dir)
    
    with open (inps.runfile,'r') as f:
        inps.runlist = f.readlines()
        
    jobsname = list(map(lambda x: jname + '_' + str(x), range(len(inps.runlist))))
    count = 0
    for jobn in jobsname:
        ##### Write job setting
        with open('z_input_'+jobn+'.job','w+') as fjob:
            fjob.write('#! /bin/tcsh')
            fjob.write('\n#BSUB -J '+jobn)
            fjob.write('\n#BSUB -P '+inps.projectID)
            fjob.write('\n#BSUB -o  z_output_'+jobn+'.o')
            fjob.write('\n#BSUB -e  z_output_'+jobn+'.e')
            fjob.write('\n#BSUB -W '+inps.walltime)
            fjob.write('\n#BSUB -q '+inps.queue)
            fjob.write('\n#BSUB -n '+str(inps.coreNum))
            fjob.write('\n#BSUB -R "rusage[mem='+str(inps.memory)+']"')
            if inps.queue == 'parallel':
                fjob.write('\n#BSUB -R "span[ptile=16]"')
            fjob.write('\ncd '+inps.work_dir)
            fjob.write('\n'+inps.runlist[count])
        count += 1
        
        submitCmd = 'bsub -q ' + inps.queue+' < z_input_' + jobn + '.job'; print(submitCmd); os.system(submitCmd)
            
          
#####################################################################

if __name__ == '__main__':
  main(sys.argv[1:])
       
        
    <|MERGE_RESOLUTION|>--- conflicted
+++ resolved
@@ -5,10 +5,7 @@
 
 import os
 import sys
-<<<<<<< HEAD
 from insar.objects.messageRsmas import Message as msg
-=======
->>>>>>> 53753fc7
 import argparse
 
 #################################
@@ -28,7 +25,7 @@
     parser.add_argument('-p', dest='projectID', type=str, default='insarlab', help='project name')
     parser.add_argument('-w', dest='walltime', type=str, default='1:00', help='wall time')
     parser.add_argument('-r', dest='memory', type=int, default=3600, help='memory use')
-    
+
 
     return parser
 
@@ -42,15 +39,15 @@
 
 ###################################
 def main(iargs=None):
-  
+
     inps = command_line_parse(iargs)
     inps.work_dir = os.path.dirname(os.path.realpath(inps.runfile))
     jname = os.path.basename(inps.runfile)
     os.chdir(inps.work_dir)
-    
+
     with open (inps.runfile,'r') as f:
         inps.runlist = f.readlines()
-        
+
     jobsname = list(map(lambda x: jname + '_' + str(x), range(len(inps.runlist))))
     count = 0
     for jobn in jobsname:
@@ -70,14 +67,11 @@
             fjob.write('\ncd '+inps.work_dir)
             fjob.write('\n'+inps.runlist[count])
         count += 1
-        
+
         submitCmd = 'bsub -q ' + inps.queue+' < z_input_' + jobn + '.job'; print(submitCmd); os.system(submitCmd)
-            
-          
+
+
 #####################################################################
 
 if __name__ == '__main__':
-  main(sys.argv[1:])
-       
-        
-    +  main(sys.argv[1:])